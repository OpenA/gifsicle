dnl Process this file with autoconf to produce a configure script.
AC_INIT([gifsicle], [1.88])
AC_CONFIG_SRCDIR([src/gifsicle.h])
AC_CONFIG_HEADERS([config.h])
AM_INIT_AUTOMAKE

AC_PROG_MAKE_SET
AC_PROG_CC
AC_PROG_CPP
AC_C_CONST
AC_C_INLINE

build_gifview=maybe
AC_ARG_ENABLE([gifview],
    [AS_HELP_STRING([--disable-gifview], [do not build gifview X11 viewer])],
    [if test "x$enableval" != xyes; then build_gifview=no; fi])

build_gifdiff=yes
AC_ARG_ENABLE([gifdiff],
    [AS_HELP_STRING([--disable-gifdiff], [do not build gifdiff comparison utility])],
    [if test "x$enableval" != xyes; then build_gifdiff=no; fi])

<<<<<<< HEAD
build_threaded=yes
AC_ARG_ENABLE(threaded,
[  --disable-threaded      do not build gifsicle with resize threading ability],
if test "x$enableval" != xyes ; then
  build_threaded=no
fi)

use_dmalloc=
AC_ARG_ENABLE(dmalloc,
[  --enable-dmalloc        build with debugging malloc library],
if test "x$enableval" = xyes ; then
  use_dmalloc=yes
fi)

AC_ARG_ENABLE(warnings,
[  --enable-warnings       compile with -W -Wall],
if test "x$enableval" = xyes ; then
  CC="$CC -W -Wall"
fi)
=======
AC_ARG_ENABLE([warnings],
    [AS_HELP_STRING([--enable-warnings], [compile with -W -Wall])],
    [if test "x$enableval" = xyes; then CC="$CC -W -Wall"; fi])
>>>>>>> 6de1e69f

WERROR=
AC_ARG_ENABLE([werror],
    [AS_HELP_STRING([--enable-werror], [compile with -Werror])],
    [if test "x$enableval" = xyes; then WERROR="-Werror"; fi])
AC_SUBST([WERROR])

use_dmalloc=
AC_ARG_ENABLE([dmalloc],
    [AS_HELP_STRING([--enable-dmalloc], [build with debugging malloc library])],
    [if test "x$enableval" = xyes; then use_dmalloc=yes; fi])

ungif=
AC_ARG_ENABLE([ungif],
    [AS_HELP_STRING([--enable-ungif], [build without LZW compression])],
    [if test "x$enableval" = xyes; then ungif=yes; fi])


dnl
dnl Choose programs to build. Always build gifsicle
dnl

OTHERPROGRAMS=""
OTHERMANS=""

if test "x$build_threaded" = xyes; then
    AC_CHECK_LIB(
      [pthread],
      [pthread_mutex_init],
      [],
      [AC_MSG_ERROR([
******************************************************************************
Cannot find pthread but threaded support was requested.
You may need to install the pthread library or build gifsicle
with the '--disable-threaded' option])]
    )
    AC_DEFINE(ENABLE_THREADED, 1, [Define if threading is enabled for gifsicle resizing])
fi

if test "x$build_gifview" = xyes -o "x$build_gifview" = xmaybe; then
    AC_PATH_XTRA
    if test "x$no_x" = xyes; then
        if test "x$build_gifview" = xyes; then
            AC_MSG_ERROR([
******************************************************************************
Cannot find X, but you explicitly requested that gifview be built.
You may need to install an X11 development package to get the X headers,
supply a '--with-x' option, or simply '--disable-gifview'.])
	      else
	          AC_MSG_WARN([Not compiling gifview since X is not available.])
	          build_gifview=no
	      fi
    else
	      build_gifview=yes
    fi
fi

if test "x$build_gifview" = xyes ; then
    OTHERPROGRAMS="$OTHERPROGRAMS gifview"'$(EXEEXT)'
    OTHERMANS="$OTHERMANS gifview.1"
    AC_CHECK_HEADERS([time.h sys/time.h])
    AC_CACHE_CHECK([for gettimeofday prototype], [ac_cv_gettimeofday],
        [AC_COMPILE_IFELSE([AC_LANG_PROGRAM(
            [[#include <time.h>
#include <sys/time.h>]],
            [[gettimeofday((void*) 0, (void*) 0)]])],
            [ac_cv_gettimeofday=2],
            [AC_COMPILE_IFELSE([AC_LANG_PROGRAM(
                [[#include <time.h>
    #include <sys/time.h>]],
                [[gettimeofday((void*) 0)]])],
                [ac_cv_gettimeofday=1], [ac_cv_gettimeofday=0])])])
    AC_DEFINE_UNQUOTED([GETTIMEOFDAY_PROTO], [$ac_cv_gettimeofday], [Define to the number of arguments to gettimeofday.])
else
    AC_DEFINE_UNQUOTED(X_DISPLAY_MISSING, 1, [Define if X is not available.])
fi

if test "x$build_gifdiff" = xyes ; then
    OTHERPROGRAMS="$OTHERPROGRAMS gifdiff"'$(EXEEXT)'
    OTHERMANS="$OTHERMANS gifdiff.1"
fi

AC_SUBST(OTHERPROGRAMS)
AC_SUBST(OTHERMANS)


dnl
dnl Set up ungif support
dnl

if test "x$ungif" = xyes -o "x$GIFSICLE_UNGIF" = xyes ; then
  GIFWRITE_O=ungifwrt.o
  AC_DEFINE(GIF_UNGIF, 1, [Define if GIF LZW compression is off.])
elif test -r $srcdir/src/gifwrite.c ; then
  GIFWRITE_O=gifwrite.o
else
  AC_MSG_ERROR(This version of gifsicle cannot create compressed GIFs.
*** Either reconfigure with the \`--enable-ungif' option or download the
*** version with compression from http://www.lcdf.org/gifsicle/)
fi
AC_SUBST(GIFWRITE_O)

dnl
dnl random or rand, strerror, strtoul, mkstemp, sys/select.h
dnl

AC_CHECK_FUNC([random], [random_func=random], [random_func=rand])
AC_DEFINE_UNQUOTED(RANDOM, ${random_func}, [Define to a function that returns a random number.])

AC_REPLACE_FUNCS([strerror])
AC_CHECK_FUNCS([strtoul mkstemp])
AC_SEARCH_LIBS([pow], [m], [AC_DEFINE([HAVE_POW], [1], [Define to 1 if you have the `pow' function.])])

AC_CHECK_HEADERS([sys/select.h sys/stat.h inttypes.h unistd.h])


dnl
dnl integer types
dnl

AC_CHECK_HEADERS(inttypes.h, have_inttypes_h=yes, have_inttypes_h=no)
AC_CHECK_HEADERS(sys/types.h, have_sys_types_h=yes, have_sys_types_h=no)

if test $have_inttypes_h = no -a $have_sys_types_h = yes; then
    AC_CACHE_CHECK([for uintXX_t typedefs], ac_cv_uint_t,
    [AC_EGREP_HEADER(dnl
changequote(<<,>>)<<(^|[^a-zA-Z_0-9])uint32_t[^a-zA-Z_0-9]>>changequote([,]),
    sys/types.h, ac_cv_uint_t=yes, ac_cv_uint_t=no)])
fi
if test $have_inttypes_h = no -a $have_sys_types_h = yes -a "$ac_cv_uint_t" = no; then
    AC_CACHE_CHECK([for u_intXX_t typedefs], ac_cv_u_int_t,
    [AC_EGREP_HEADER(dnl
changequote(<<,>>)<<(^|[^a-zA-Z_0-9])u_int32_t[^a-zA-Z_0-9]>>changequote([,]),
    sys/types.h, ac_cv_u_int_t=yes, ac_cv_u_int_t=no)])
fi
if test $have_inttypes_h = yes -o "$ac_cv_uint_t" = yes; then
    :
elif test "$ac_cv_u_int_t" = yes; then
    AC_DEFINE([HAVE_U_INT_TYPES], [1], [Define if you have u_intXX_t types but not uintXX_t types.])
fi

AC_CHECK_TYPES([uintptr_t, int64_t, uint64_t], [], [],
[#if HAVE_INTTYPES_H
# include <inttypes.h>
#endif
#if HAVE_SYS_TYPES_H
# include <sys/types.h>
#endif
])

AC_CHECK_SIZEOF([float])
AC_CHECK_SIZEOF([unsigned int])
AC_CHECK_SIZEOF([unsigned long])
AC_CHECK_SIZEOF([void *])


dnl
dnl vector types
dnl

AC_MSG_CHECKING([for usable vector_size vector types])
AC_COMPILE_IFELSE([AC_LANG_PROGRAM(
    [AC_INCLUDES_DEFAULT
    [typedef float float4 __attribute__((vector_size (4 * sizeof(float))));]],
    [[float4 a;
    a[0] = a[1] = a[2] = a[3] = (float) rand();
    a *= (float) 3;
    printf("%f\n", a[0]);]])],
    [AC_DEFINE([HAVE_VECTOR_SIZE_VECTOR_TYPES], 1, [Define to 1 if `vector_size' vector types are usable.])
    ac_cv_vector_size_vector_types=yes], [ac_cv_vector_size_vector_types=no])
AC_MSG_RESULT([$ac_cv_vector_size_vector_types])

AC_MSG_CHECKING([for usable ext_vector_type vector types])
AC_COMPILE_IFELSE([AC_LANG_PROGRAM(
    [AC_INCLUDES_DEFAULT
    [typedef float float4 __attribute__((ext_vector_type (4)));]],
    [[float4 a;
    a[0] = a[1] = a[2] = a[3] = (float) rand();
    a *= (float) 3;
    printf("%f\n", a[0]);]])],
    [AC_DEFINE([HAVE_EXT_VECTOR_TYPE_VECTOR_TYPES], 1, [Define to 1 if `ext_vector_type' vector types are usable.])
    ac_cv_ext_vector_type_vector_types=yes], [ac_cv_ext_vector_type_vector_types=no])
AC_MSG_RESULT([$ac_cv_ext_vector_type_vector_types])

have_simd=maybe
AC_ARG_ENABLE([simd],
    [AS_HELP_STRING([--disable-simd], [do not use SIMD instructions])],
    [], [enable_simd=maybe])

if test $ac_cv_vector_size_vector_types = no -a $ac_cv_ext_vector_type_vector_types = no; then
    if test x$have_simd = xmaybe; then
        AC_MSG_WARN([
Not using SIMD since your compiler's support for SIMD types is inadequate.
])
    elif test x$have_simd != xno; then
        AC_MSG_ERROR([
******************************************************************************
`--enable-simd' was supplied, but this compiler does not support SIMD types.])
    fi
    enable_simd=no
fi
if test x"$enable_simd" != xno; then
    AC_DEFINE([HAVE_SIMD], [1], [Define to 1 if SIMD types should be used.])
fi


dnl
dnl verbatim portions of the header
dnl

AC_DEFINE_UNQUOTED(PATHNAME_SEPARATOR, ['/'], [Pathname separator character ('/' on Unix).])
if false; then
  AC_DEFINE(OUTPUT_GIF_TO_TERMINAL, 1, [Define to write GIFs to stdout even when stdout is a terminal.])
fi

AH_TOP([#ifndef GIFSICLE_CONFIG_H
#define GIFSICLE_CONFIG_H])

AH_BOTTOM([#include <stddef.h>

#ifdef __cplusplus
extern "C" {
#endif

/* Use the clean-failing malloc library in fmalloc.c. */
#define GIF_ALLOCATOR_DEFINED   1
#define Gif_Free free

/* Prototype strerror if we don't have it. */
#ifndef HAVE_STRERROR
char *strerror(int errno);
#endif

#ifdef __cplusplus
}
/* Get rid of a possible inline macro under C++. */
# define inline inline
#endif

/* Need _setmode under MS-DOS, to set stdin/stdout to binary mode */
/* Need _fsetmode under OS/2 for the same reason */
/* Windows has _isatty and _snprintf, not the normal versions */
#if defined(_MSDOS) || defined(_WIN32) || defined(__EMX__) || defined(__DJGPP__)
# include <fcntl.h>
# include <io.h>
# define isatty _isatty
# define snprintf _snprintf
#endif

#endif /* GIFSICLE_CONFIG_H */])


dnl
dnl Output
dnl

AC_OUTPUT(Makefile src/Makefile)<|MERGE_RESOLUTION|>--- conflicted
+++ resolved
@@ -20,31 +20,14 @@
     [AS_HELP_STRING([--disable-gifdiff], [do not build gifdiff comparison utility])],
     [if test "x$enableval" != xyes; then build_gifdiff=no; fi])
 
-<<<<<<< HEAD
 build_threaded=yes
-AC_ARG_ENABLE(threaded,
-[  --disable-threaded      do not build gifsicle with resize threading ability],
-if test "x$enableval" != xyes ; then
-  build_threaded=no
-fi)
-
-use_dmalloc=
-AC_ARG_ENABLE(dmalloc,
-[  --enable-dmalloc        build with debugging malloc library],
-if test "x$enableval" = xyes ; then
-  use_dmalloc=yes
-fi)
-
-AC_ARG_ENABLE(warnings,
-[  --enable-warnings       compile with -W -Wall],
-if test "x$enableval" = xyes ; then
-  CC="$CC -W -Wall"
-fi)
-=======
+AC_ARG_ENABLE([threaded],
+    [AS_HELP_STRING([--disable-threaded], [do not build gifsicle with resize threading ability])],
+    [if test "x$enableval" != xyes ; then build_threaded=no; fi])
+
 AC_ARG_ENABLE([warnings],
     [AS_HELP_STRING([--enable-warnings], [compile with -W -Wall])],
     [if test "x$enableval" = xyes; then CC="$CC -W -Wall"; fi])
->>>>>>> 6de1e69f
 
 WERROR=
 AC_ARG_ENABLE([werror],
