/* optimize.c - Functions to optimize animated GIFs.
   Copyright (C) 1997-2014 Eddie Kohler, ekohler@gmail.com
   This file is part of gifsicle.

   Gifsicle is free software. It is distributed under the GNU Public License,
   version 2; you can copy, distribute, or alter it at will, as long
   as this notice is kept intact and this source code is made available. There
   is no warranty, express or implied. */

#include <config.h>
#include "gifsicle.h"
#include "kcolor.h"
#include <assert.h>
#include <string.h>

typedef int32_t penalty_type;

typedef struct {
  int left;
  int top;
  int width;
  int height;
} Gif_OptBounds;

typedef struct {
  uint16_t left;
  uint16_t top;
  uint16_t width;
  uint16_t height;
  uint32_t size;
  uint8_t disposal;
  int transparent;
  uint8_t *needed_colors;
  unsigned required_color_count;
  int32_t active_penalty;
  int32_t global_penalty;
  int32_t colormap_penalty;
  Gif_Image *new_gfi;
} Gif_OptData;

/* Screen width and height */
static int screen_width;
static int screen_height;

/* Colormap containing all colors in the image. May have >256 colors */
static Gif_Colormap *all_colormap;
/* Histogram so we can find colors quickly */
static kchist all_colormap_hist;

/* The old global colormap, or a fake one we created if necessary */
static Gif_Colormap *in_global_map;

/* The new global colormap */
static Gif_Colormap *out_global_map;

#define TRANSP (0)
#define NOT_IN_OUT_GLOBAL (256)
static unsigned background;
static int image_index;

static penalty_type *permuting_sort_values;

#define REQUIRED	2
#define REPLACE_TRANSP	1

static penalty_type *permuting_sort_values;

#define REQUIRED	2
#define REPLACE_TRANSP	1


/*****
 * SIMPLE HELPERS
 * new and delete optimize data; and colormap_combine; and sorting permutations
 **/

Gif_OptData *
new_opt_data(void)
{
  Gif_OptData *od = Gif_New(Gif_OptData);
  od->needed_colors = 0;
  od->global_penalty = 1;
  return od;
}

void
delete_opt_data(Gif_OptData *od)
{
  if (!od) return;
  Gif_DeleteArray(od->needed_colors);
  Gif_Delete(od);
}


/* all_colormap_add: Ensure that each color in 'src' is represented in
   'all_colormap'. For each color 'i' in 'src', src->col[i].pixel == some j
   so that GIF_COLOREQ(&src->col[i], &all_colormap->col[j]).
   all_colormap->col[0] is reserved for transparency; no source color will
   be mapped to it. */

static void all_colormap_add(const Gif_Colormap* src) {
    int i;

    /* expand dst->col if necessary. This might change dst->col */
    if (all_colormap->ncol + src->ncol >= all_colormap->capacity) {
        all_colormap->capacity *= 2;
        Gif_ReArray(all_colormap->col, Gif_Color, all_colormap->capacity);
    }
<<<<<<< HEAD
    dst_col[j] = *src_col;
    dst_col[j].pixel = 0;
    dst->ncol++;
   found:
    src_col->pixel = j;
  }
=======

    for (i = 0; i < src->ncol; ++i) {
        kchistitem* khi = kchist_add(&all_colormap_hist,
                                     kc_makegfc(&src->col[i]), 0);
        if (!khi->count) {
            all_colormap->col[all_colormap->ncol] = src->col[i];
            all_colormap->col[all_colormap->ncol].pixel = 0;
            khi->count = all_colormap->ncol;
            ++all_colormap->ncol;
        }
        src->col[i].pixel = khi->count;
    }
>>>>>>> cc2d1931
}


/*****
 * MANIPULATING IMAGE AREAS
 **/

static Gif_OptBounds
safe_bounds(Gif_Image *area)
{
  /* Returns bounds constrained to lie within the screen. */
  Gif_OptBounds b;
  b.left = constrain(0, area->left, screen_width);
  b.top = constrain(0, area->top, screen_height);
  b.width = constrain(0, area->left + area->width, screen_width) - b.left;
  b.height = constrain(0, area->top + area->height, screen_height) - b.top;
  return b;
}


/*****
 * FIND THE SMALLEST BOUNDING RECTANGLE ENCLOSING ALL CHANGES
 **/

/* fix_difference_bounds: make sure the image isn't 0x0. */

static void
fix_difference_bounds(Gif_OptData *bounds)
{
  if (bounds->width == 0 || bounds->height == 0) {
    bounds->top = 0;
    bounds->left = 0;
    bounds->width = 1;
    bounds->height = 1;
  }
  /* assert that image lies completely within screen */
  assert(bounds->top < screen_height && bounds->left < screen_width
	 && bounds->top + bounds->height <= screen_height
	 && bounds->left + bounds->width <= screen_width);
}


/*****
 * CALCULATE OUTPUT GLOBAL COLORMAP
 **/

static void
increment_penalties(Gif_OptData *opt, penalty_type *penalty, int32_t delta)
{
  int i;
  int all_ncol = all_colormap->ncol;
  uint8_t *need = opt->needed_colors;
  for (i = 1; i < all_ncol; i++)
    if (need[i] == REQUIRED)
      penalty[i] += delta;
}


/*****
 * CREATE COLOR MAPPING FOR A PARTICULAR IMAGE
 **/

/* sort_colormap_permutation_rgb: for canonicalizing local colormaps by
   arranging them in RGB order */

static int
colormap_rgb_permutation_sorter(const void *v1, const void *v2)
{
  const Gif_Color *col1 = (const Gif_Color *)v1;
  const Gif_Color *col2 = (const Gif_Color *)v2;
  int value1 = (col1->gfc_red << 16) | (col1->gfc_green << 8) | col1->gfc_blue;
  int value2 = (col2->gfc_red << 16) | (col2->gfc_green << 8) | col2->gfc_blue;
  return value1 - value2;
}


/* prepare_colormap_map: Create and return an array of bytes mapping from
   global pixel values to pixel values for this image. It may add colormap
   cells to 'into'; if there isn't enough room in 'into', it will return 0. It
   sets the 'transparent' field of 'gfi->optdata', but otherwise doesn't
   change or read it at all. */

static uint8_t *
prepare_colormap_map(Gif_Image *gfi, Gif_Colormap *into, uint8_t *need)
{
  int i;
  int is_global = (into == out_global_map);

  int all_ncol = all_colormap->ncol;
  Gif_Color *all_col = all_colormap->col;

  int ncol = into->ncol;
  Gif_Color *col = into->col;

  uint8_t *map = Gif_NewArray(uint8_t, all_ncol);
  uint8_t into_used[256];

  /* keep track of which pixel indices in 'into' have been used; initially,
     all unused */
  for (i = 0; i < 256; i++)
    into_used[i] = 0;

  /* go over all non-transparent global pixels which MUST appear
     (need[P]==REQUIRED) and place them in 'into' */
  for (i = 1; i < all_ncol; i++) {
    int val;
    if (need[i] != REQUIRED)
      continue;

    /* fail if a needed pixel isn't in the global map */
    if (is_global) {
      val = all_col[i].pixel;
      if (val >= ncol)
	goto error;
    } else {
      /* always place colors in a local colormap */
      if (ncol == 256)
	goto error;
      val = ncol;
      col[val] = all_col[i];
      col[val].pixel = i;
      ncol++;
    }

    map[i] = val;
    into_used[val] = 1;
  }

  if (!is_global) {
    qsort(col, ncol, sizeof(Gif_Color), colormap_rgb_permutation_sorter);
    for (i = 0; i < ncol; ++i)
      map[col[i].pixel] = i;
  }

  /* now check for transparency */
  gfi->transparent = -1;
  if (need[TRANSP]) {
    int transparent = -1;

    /* first, look for an unused index in 'into'. Pick the lowest one: the
       lower transparent index we get, the more likely we can shave a bit off
       min_code_bits later, thus saving space */
    for (i = 0; i < ncol; i++)
      if (!into_used[i]) {
	transparent = i;
	break;
      }

    /* otherwise, [1.Aug.1999] use a fake slot for the purely transparent
       color. Don't actually enter the transparent color into the colormap --
       we might be able to output a smaller colormap! If there's no room for
       it, give up */
    if (transparent < 0) {
      if (ncol < 256) {
	transparent = ncol;
	/* 1.Aug.1999 - don't increase ncol */
	col[ncol] = all_col[TRANSP];
      } else
	goto error;
    }

    /* change mapping */
    map[TRANSP] = transparent;
    for (i = 1; i < all_ncol; i++)
      if (need[i] == REPLACE_TRANSP)
	map[i] = transparent;

    gfi->transparent = transparent;
  }

  /* If we get here, it worked! Commit state changes (the number of color
     cells in 'into') and return the map. */
  into->ncol = ncol;
  return map;

 error:
  /* If we get here, it failed! Return 0 and don't change global state. */
  Gif_DeleteArray(map);
  return 0;
}


/* prepare_colormap: make a colormap up from the image data by fitting any
   used colors into a colormap. Returns a map from global color index to index
   in this image's colormap. May set a local colormap on 'gfi'. */

static uint8_t *
prepare_colormap(Gif_Image *gfi, uint8_t *need)
{
  uint8_t *map;

  /* try to map pixel values into the global colormap */
  Gif_DeleteColormap(gfi->local);
  gfi->local = 0;
  map = prepare_colormap_map(gfi, out_global_map, need);

  if (!map) {
    /* that didn't work; add a local colormap. */
    gfi->local = Gif_NewFullColormap(0, 256);
    map = prepare_colormap_map(gfi, gfi->local, need);
  }

  return map;
}


/*****
 * INITIALIZATION AND FINALIZATION
 **/

static int
initialize_optimizer(Gif_Stream *gfs)
{
  int i;

  if (gfs->nimages < 1)
    return 0;

  /* combine colormaps */
  all_colormap = Gif_NewFullColormap(1, 384);
  all_colormap->col[0].gfc_red = 255;
  all_colormap->col[0].gfc_green = 255;
  all_colormap->col[0].gfc_blue = 255;

  in_global_map = gfs->global;
  if (!in_global_map) {
    Gif_Color *col;
    in_global_map = Gif_NewFullColormap(256, 256);
    col = in_global_map->col;
    for (i = 0; i < 256; i++, col++)
      col->gfc_red = col->gfc_green = col->gfc_blue = i;
  }

  {
    int any_globals = 0;
    int first_transparent = -1;

    kchist_init(&all_colormap_hist);
    for (i = 0; i < gfs->nimages; i++) {
      Gif_Image *gfi = gfs->images[i];
      if (gfi->local)
	all_colormap_add(gfi->local);
      else
	any_globals = 1;
      if (gfi->transparent >= 0 && first_transparent < 0)
	first_transparent = i;
    }
    if (any_globals)
      all_colormap_add(in_global_map);
    kchist_cleanup(&all_colormap_hist);

    /* try and maintain transparency's pixel value */
    if (first_transparent >= 0) {
      Gif_Image *gfi = gfs->images[first_transparent];
      Gif_Colormap *gfcm = gfi->local ? gfi->local : gfs->global;
      all_colormap->col[TRANSP] = gfcm->col[gfi->transparent];
    }
  }

  /* find screen_width and screen_height, and clip all images to screen */
  Gif_CalculateScreenSize(gfs, 0);
  screen_width = gfs->screen_width;
  screen_height = gfs->screen_height;
  for (i = 0; i < gfs->nimages; i++)
    Gif_ClipImage(gfs->images[i], 0, 0, screen_width, screen_height);

<<<<<<< HEAD
  /* set up colormaps */
  gif_color_count = 2;
  while (gif_color_count < gfs->global->ncol && gif_color_count < 256)
    gif_color_count *= 2;

=======
>>>>>>> cc2d1931
  /* choose background */
  if (gfs->images[0]->transparent < 0
      && gfs->global && gfs->background < in_global_map->ncol)
    background = in_global_map->col[gfs->background].pixel;
  else
    background = TRANSP;

  return 1;
}

static void
finalize_optimizer(Gif_Stream *gfs, int optimize_flags)
{
  int i;

  if (background == TRANSP)
    gfs->background = (uint8_t)gfs->images[0]->transparent;

  /* 11.Mar.2010 - remove entirely transparent frames. */
  for (i = 1; i < gfs->nimages && !(optimize_flags & GT_OPT_KEEPEMPTY); ++i) {
    Gif_Image *gfi = gfs->images[i];
    if (gfi->width == 1 && gfi->height == 1 && gfi->transparent >= 0
	&& !gfi->identifier && !gfi->comment
	&& (gfi->disposal == GIF_DISPOSAL_ASIS
	    || gfi->disposal == GIF_DISPOSAL_NONE
	    || gfi->disposal == GIF_DISPOSAL_PREVIOUS)
	&& gfi->delay && gfs->images[i-1]->delay) {
      Gif_UncompressImage(gfs, gfi);
      if (gfi->img[0][0] == gfi->transparent
	  && (gfs->images[i-1]->disposal == GIF_DISPOSAL_ASIS
	      || gfs->images[i-1]->disposal == GIF_DISPOSAL_NONE)) {
	gfs->images[i-1]->delay += gfi->delay;
	Gif_DeleteImage(gfi);
	memmove(&gfs->images[i], &gfs->images[i+1], sizeof(Gif_Image *) * (gfs->nimages - i - 1));
	--gfs->nimages;
	--i;
      }
    }
  }

  /* 10.Dec.1998 - prefer GIF_DISPOSAL_NONE to GIF_DISPOSAL_ASIS. This is
     semantically "wrong" -- it's better to set the disposal explicitly than
     rely on default behavior -- but will result in smaller GIF files, since
     the graphic control extension can be left off in many cases. */
  for (i = 0; i < gfs->nimages; i++)
    if (gfs->images[i]->disposal == GIF_DISPOSAL_ASIS
	&& gfs->images[i]->delay == 0
	&& gfs->images[i]->transparent < 0)
      gfs->images[i]->disposal = GIF_DISPOSAL_NONE;

  Gif_DeleteColormap(in_global_map);
  Gif_DeleteColormap(all_colormap);
}


/* two versions of the optimization template */
#define palindex_type uint16_t
#define X(t) t ## 16
#include "opttemplate.c"
#undef palindex_type
#undef X

#define palindex_type uint32_t
#define X(t) t ## 32
#include "opttemplate.c"

/* the interface function! */

void
optimize_fragments(Gif_Stream *gfs, int optimize_flags, int huge_stream)
{
    if (!initialize_optimizer(gfs))
        return;
    if ((unsigned) all_colormap->ncol >= 0xFFFF) {
        create_subimages32(gfs, optimize_flags, !huge_stream);
        create_out_global_map32(gfs);
        create_new_image_data32(gfs, optimize_flags);
        finalize_optimizer_data32();
    } else {
        create_subimages16(gfs, optimize_flags, !huge_stream);
        create_out_global_map16(gfs);
        create_new_image_data16(gfs, optimize_flags);
        finalize_optimizer_data16();
    }
    finalize_optimizer(gfs, optimize_flags);
}<|MERGE_RESOLUTION|>--- conflicted
+++ resolved
@@ -63,11 +63,6 @@
 #define REQUIRED	2
 #define REPLACE_TRANSP	1
 
-static penalty_type *permuting_sort_values;
-
-#define REQUIRED	2
-#define REPLACE_TRANSP	1
-
 
 /*****
  * SIMPLE HELPERS
@@ -106,14 +101,6 @@
         all_colormap->capacity *= 2;
         Gif_ReArray(all_colormap->col, Gif_Color, all_colormap->capacity);
     }
-<<<<<<< HEAD
-    dst_col[j] = *src_col;
-    dst_col[j].pixel = 0;
-    dst->ncol++;
-   found:
-    src_col->pixel = j;
-  }
-=======
 
     for (i = 0; i < src->ncol; ++i) {
         kchistitem* khi = kchist_add(&all_colormap_hist,
@@ -126,7 +113,6 @@
         }
         src->col[i].pixel = khi->count;
     }
->>>>>>> cc2d1931
 }
 
 
@@ -393,14 +379,6 @@
   for (i = 0; i < gfs->nimages; i++)
     Gif_ClipImage(gfs->images[i], 0, 0, screen_width, screen_height);
 
-<<<<<<< HEAD
-  /* set up colormaps */
-  gif_color_count = 2;
-  while (gif_color_count < gfs->global->ncol && gif_color_count < 256)
-    gif_color_count *= 2;
-
-=======
->>>>>>> cc2d1931
   /* choose background */
   if (gfs->images[0]->transparent < 0
       && gfs->global && gfs->background < in_global_map->ncol)
