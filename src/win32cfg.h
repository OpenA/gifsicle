/* Hand-edited file based on config.h.in */
/* config.h.in.  Generated from configure.ac by autoheader.  */

#ifndef GIFSICLE_CONFIG_H
#define GIFSICLE_CONFIG_H

/* Define to the number of arguments to gettimeofday (gifview only). */
/* #undef GETTIMEOFDAY_PROTO */

/* Define if GIF LZW compression is off. */
/* #undef GIF_UNGIF */

/* Define to 1 if you have the <inttypes.h> header file. */
/* #undef HAVE_INTTYPES_H */

/* Define to 1 if you have the <memory.h> header file. */
/* #undef HAVE_MEMORY_H */

/* Define to 1 if you have the `mkstemp' function. */
/* #undef HAVE_MKSTEMP */

/* Define to 1 if you have the `pow' function. */
#define HAVE_POW 1

/* Define to 1 if you have the <stdint.h> header file. */
/* #undef HAVE_STDINT_H */

/* Define to 1 if you have the <stdlib.h> header file. */
#define HAVE_STDLIB_H 1

/* Define to 1 if you have the `strerror' function. */
#define HAVE_STRERROR 1

/* Define to 1 if you have the <strings.h> header file. */
/* #undef HAVE_STRINGS_H */

/* Define to 1 if you have the <string.h> header file. */
#define HAVE_STRING_H 1

/* Define to 1 if you have the `strtoul' function. */
#define HAVE_STRTOUL 1

/* Define to 1 if you have the <sys/select.h> header file. */
/* #undef HAVE_SYS_SELECT_H */

/* Define to 1 if you have the <sys/stat.h> header file. */
/* #undef HAVE_SYS_STAT_H */

/* Define to 1 if you have the <sys/types.h> header file. */
/* #undef HAVE_SYS_TYPES_H */

/* Define to 1 if the system has the type `uintptr_t'. */
/* #undef HAVE_UINTPTR_T */

/* Define to 1 if you have the <unistd.h> header file. */
/* #undef HAVE_UNISTD_H */

/* Define if you have u_intXX_t types but not uintXX_t types. */
/* #undef HAVE_U_INT_TYPES */

/* Define to write GIFs to stdout even when stdout is a terminal. */
/* #undef OUTPUT_GIF_TO_TERMINAL */

/* Name of package */
#define PACKAGE "gifsicle"

/* Define to the address where bug reports for this package should be sent. */
#define PACKAGE_BUGREPORT ""

/* Define to the full name of this package. */
#define PACKAGE_NAME "gifsicle"

/* Define to the full name and version of this package. */
<<<<<<< HEAD
#define PACKAGE_STRING "gifsicle 1.84"
=======
#define PACKAGE_STRING "gifsicle 1.88"
>>>>>>> cc2d1931

/* Define to the one symbol short name of this package. */
#define PACKAGE_TARNAME "gifsicle"

/* Define to the home page for this package. */
#define PACKAGE_URL ""

/* Define to the version of this package. */
<<<<<<< HEAD
#define PACKAGE_VERSION "1.84"
=======
#define PACKAGE_VERSION "1.88"
>>>>>>> cc2d1931

/* Pathname separator character ('/' on Unix). */
#define PATHNAME_SEPARATOR '\\'

/* Define to a function that returns a random number. */
#define RANDOM rand

/* The size of `unsigned int', as computed by sizeof. */
#define SIZEOF_UNSIGNED_INT 4

/* The size of `unsigned long', as computed by sizeof. */
#ifdef _WIN64
#define SIZEOF_UNSIGNED_LONG 8
#else
#define SIZEOF_UNSIGNED_LONG 4
#endif

/* The size of `void *', as computed by sizeof. */
#ifdef _WIN64
#define SIZEOF_VOID_P 8
#else
#define SIZEOF_VOID_P 4
#endif

/* Define to 1 if you have the ANSI C header files. */
#define STDC_HEADERS 1

/* Version number of package */
<<<<<<< HEAD
#define VERSION "1.84 (Windows)"
=======
#define VERSION "1.88 (Windows)"
>>>>>>> cc2d1931

/* Define if X is not available. */
#define X_DISPLAY_MISSING 1

/* Define to empty if `const' does not conform to ANSI C. */
/* #undef const */

/* Define to `__inline__' or `__inline' if that's what the C compiler
   calls it, or to nothing if 'inline' is not supported under any name.  */
#ifndef __cplusplus
# ifndef inline
#  define inline __inline
# endif
#endif

/* Windows doesn't have popen, but it does have _popen. */
#define popen _popen
#define pclose _pclose

#include <stddef.h>

#ifdef __cplusplus
extern "C" {
#endif

/* Use the clean-failing malloc library in fmalloc.c. */
#define GIF_ALLOCATOR_DEFINED   1
#define Gif_Free free

/* Prototype strerror if we don't have it. */
#ifndef HAVE_STRERROR
char *strerror(int errno);
#endif

#ifdef __cplusplus
}
/* Get rid of a possible inline macro under C++. */
# define inline inline
#endif

/* Need _setmode under MS-DOS, to set stdin/stdout to binary mode */
/* Need _fsetmode under OS/2 for the same reason */
/* Windows has _isatty and _snprintf, not the normal versions */
#if defined(_MSDOS) || defined(_WIN32) || defined(__EMX__) || defined(__DJGPP__)
# include <fcntl.h>
# include <io.h>
# define isatty _isatty
# define snprintf _snprintf
#endif

#endif /* GIFSICLE_CONFIG_H */<|MERGE_RESOLUTION|>--- conflicted
+++ resolved
@@ -71,11 +71,7 @@
 #define PACKAGE_NAME "gifsicle"
 
 /* Define to the full name and version of this package. */
-<<<<<<< HEAD
-#define PACKAGE_STRING "gifsicle 1.84"
-=======
 #define PACKAGE_STRING "gifsicle 1.88"
->>>>>>> cc2d1931
 
 /* Define to the one symbol short name of this package. */
 #define PACKAGE_TARNAME "gifsicle"
@@ -84,11 +80,7 @@
 #define PACKAGE_URL ""
 
 /* Define to the version of this package. */
-<<<<<<< HEAD
-#define PACKAGE_VERSION "1.84"
-=======
 #define PACKAGE_VERSION "1.88"
->>>>>>> cc2d1931
 
 /* Pathname separator character ('/' on Unix). */
 #define PATHNAME_SEPARATOR '\\'
@@ -117,11 +109,7 @@
 #define STDC_HEADERS 1
 
 /* Version number of package */
-<<<<<<< HEAD
-#define VERSION "1.84 (Windows)"
-=======
 #define VERSION "1.88 (Windows)"
->>>>>>> cc2d1931
 
 /* Define if X is not available. */
 #define X_DISPLAY_MISSING 1
