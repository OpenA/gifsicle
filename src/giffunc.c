--- conflicted
+++ resolved
@@ -779,16 +779,10 @@
 int
 Gif_CreateUncompressedImage(Gif_Image *gfi, int data_interlaced)
 {
-<<<<<<< HEAD
-    uint8_t *data = Gif_NewArray(uint8_t, gfi->width * gfi->height);
-    return Gif_SetUncompressedImage(gfi, data, Gif_DeleteArrayFunc,
-                                    data_interlaced);
-=======
     size_t sz = gfi->width * gfi->height;
     uint8_t *data = Gif_NewArray(uint8_t, sz ? sz : 1);
     return Gif_SetUncompressedImage(gfi, data, Gif_DeleteArrayFunc,
-                                    gfi->interlace);
->>>>>>> 47be9f9a
+                                    data_interlaced);
 }
 
 void
