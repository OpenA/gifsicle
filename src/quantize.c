--- conflicted
+++ resolved
@@ -300,19 +300,12 @@
         /* if this image has background disposal, count its size towards the
            background's pixel count */
         if (gfi->disposal == GIF_DISPOSAL_BACKGROUND)
-            nbackground += gfi->width * gfi->height;
-
-<<<<<<< HEAD
+            nbackground += (unsigned) gfi->width * (unsigned) gfi->height;
+
         /* throw out compressed image if necessary */
         if (only_compressed)
             Gif_ReleaseUncompressedImage(gfi);
     }
-=======
-    /* if this image has background disposal, count its size towards the
-       background's pixel count */
-    if (gfi->disposal == GIF_DISPOSAL_BACKGROUND)
-      nbackground += (unsigned) gfi->width * (unsigned) gfi->height;
->>>>>>> e978aa14
 
     if (gfs->images[0]->transparent < 0 && gfs->global
         && gfs->background < gfs->global->ncol)
