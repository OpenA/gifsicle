--- conflicted
+++ resolved
@@ -133,79 +133,6 @@
 #define CAREFUL_OPT             312
 #define OPTIMIZE_OPT            313
 #define SAME_LOGICAL_SCREEN_OPT 314
-<<<<<<< HEAD
-#define DELETE_OPT		315
-#define REPLACE_OPT		316
-#define INSERT_OPT		317
-#define ALTER_DONE_OPT		318
-#define APPEND_OPT		319
-#define COLOR_INFO_OPT		320
-#define VERBOSE_OPT		321
-#define NO_COMMENTS_OPT		322
-#define SAME_COMMENTS_OPT	323
-#define NAME_OPT		324
-#define SAME_NAME_OPT		325
-#define NO_NAME_OPT		326
-#define POSITION_OPT		327
-#define SAME_POSITION_OPT	328
-#define VERSION_OPT		329
-#define HELP_OPT		330
-#define OUTPUT_OPT		331
-#define CROP_OPT		332
-#define SAME_CROP_OPT		333
-#define CHANGE_COLOR_OPT	334
-#define COLORMAP_OPT		335
-#define COLORMAP_ALGORITHM_OPT	336
-#define DITHER_OPT		337
-#define USE_COLORMAP_OPT	338
-#define NO_EXTENSIONS_OPT	339
-#define SAME_EXTENSIONS_OPT	340
-#define EXTENSION_INFO_OPT	341
-#define BACKGROUND_OPT		342
-#define SAME_BACKGROUND_OPT	343
-#define FLIP_HORIZ_OPT		344
-#define FLIP_VERT_OPT		345
-#define NO_FLIP_OPT		346
-#define ROTATE_90_OPT		347
-#define ROTATE_180_OPT		348
-#define ROTATE_270_OPT		349
-#define NO_ROTATE_OPT		350
-#define APP_EXTENSION_OPT	351
-#define EXTENSION_OPT		352
-#define COLOR_TRANSFORM_OPT	353
-#define RESIZE_OPT		354
-#define SCALE_OPT		355
-#define NO_WARNINGS_OPT		356
-#define WARNINGS_OPT		357
-#define RESIZE_WIDTH_OPT	358
-#define RESIZE_HEIGHT_OPT	359
-#define CROP_TRANSPARENCY_OPT	360
-#define CONSERVE_MEMORY_OPT	361
-#define MULTIFILE_OPT		362
-#define NEXTFILE_OPT		363
-#define RESIZE_FIT_OPT		364
-#define RESIZE_FIT_WIDTH_OPT	365
-#define RESIZE_FIT_HEIGHT_OPT	366
-#define SIZE_INFO_OPT		367
-#define GAMMA_OPT		368
-#define GRAY_OPT		369
-#define RESIZE_METHOD_OPT	370
-#define RESIZE_COLORS_OPT	371
-#define LOSSY_OPT		372
-
-#define LOOP_TYPE		(Clp_ValFirstUser)
-#define DISPOSAL_TYPE		(Clp_ValFirstUser + 1)
-#define DIMENSIONS_TYPE		(Clp_ValFirstUser + 2)
-#define FRAME_SPEC_TYPE		(Clp_ValFirstUser + 3)
-#define COLOR_TYPE		(Clp_ValFirstUser + 4)
-#define POSITION_TYPE		(Clp_ValFirstUser + 5)
-#define RECTANGLE_TYPE		(Clp_ValFirstUser + 6)
-#define TWO_COLORS_TYPE		(Clp_ValFirstUser + 7)
-#define COLORMAP_ALG_TYPE	(Clp_ValFirstUser + 8)
-#define SCALE_FACTOR_TYPE	(Clp_ValFirstUser + 9)
-#define OPTIMIZE_TYPE		(Clp_ValFirstUser + 10)
-#define RESIZE_METHOD_TYPE	(Clp_ValFirstUser + 11)
-=======
 #define DELETE_OPT              315
 #define REPLACE_OPT             316
 #define INSERT_OPT              317
@@ -266,6 +193,7 @@
 #define NO_APP_EXTENSIONS_OPT   372
 #define SAME_APP_EXTENSIONS_OPT 373
 #define IGNORE_ERRORS_OPT       374
+#define LOSSY_OPT		375
 
 #define LOOP_TYPE               (Clp_ValFirstUser)
 #define DISPOSAL_TYPE           (Clp_ValFirstUser + 1)
@@ -279,7 +207,6 @@
 #define SCALE_FACTOR_TYPE       (Clp_ValFirstUser + 9)
 #define OPTIMIZE_TYPE           (Clp_ValFirstUser + 10)
 #define RESIZE_METHOD_TYPE      (Clp_ValFirstUser + 11)
->>>>>>> cc2d1931
 
 const Clp_Option options[] = {
 
